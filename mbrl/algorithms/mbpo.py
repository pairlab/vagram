--- conflicted
+++ resolved
@@ -271,13 +271,10 @@
                     sac_buffer
                 ) < rollout_batch_size:
                     break  # only update every once in a while
-<<<<<<< HEAD
-
                 agent.actor.requires_grad = True
                 agent.critic.requires_grad = True
                 agent.critic_target.requires_grad = True
                 agent.update(sac_buffer, logger, updates_made)
-=======
                 model_data_likelihood = mbrl.util.math.truncated_linear(
                         *(cfg.overrides.model_data_likelihood + [epoch + 1])
                     )
@@ -286,7 +283,6 @@
                 buffer = np.random.choice([0,1], p=[model_data_likelihood, 1.-model_data_likelihood])
                 buffer = [sac_buffer, replay_buffer][buffer]
                 agent.update(buffer, logger, updates_made)
->>>>>>> 250dd62e
                 updates_made += 1
                 if not silent and updates_made % cfg.log_frequency_agent == 0:
                     logger.dump(updates_made, save=True)
